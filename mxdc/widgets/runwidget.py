import gtk
import gtk.glade
import gobject
import sys, os
from twisted.python.components import globalRegistry
from bcm.beamline.mx import IBeamline
from mxdc.widgets.predictor import Predictor
from mxdc.widgets.dialogs import warning, check_folder, DirectoryButton


(
  COLUMN_LABEL,
  COLUMN_ENERGY,
  COLUMN_EDITABLE,
  COLUMN_CHANGED
) = range(4)

DEFAULT_PARAMETERS = {
    'name': 'test',
    'directory': os.environ['HOME'],
    'distance': 250.0,
    'delta_angle': 1.0,
    'exposure_time': 1.0,
    'start_angle': 0,
    'total_angle': 180.0,
    'first_frame': 1,
    'num_frames': 180,
    'inverse_beam': False,
    'wedge': 360.0,
    'energy': [ 12.658 ],
    'energy_label': ['E0'],
    'attenuation': 0.0,
    'number': 1,
    'two_theta': 0.0,
    'skip': '',
    'crystal_id': None,
    'experiment_id': None,
    'comments': '',
    'scattering_factors': None,
}


class RunWidget(gtk.Frame):
    def __init__(self, num=0):
        gtk.Frame.__init__(self)
        self.set_shadow_type(gtk.SHADOW_NONE)
        self._xml = gtk.glade.XML(os.path.join(os.path.dirname(__file__), 'data/run_widget.glade'), 
                                  'run_widget')
        
        self.add(self.run_widget)
        self.update_btn.connect('clicked', self.on_update_parameters)
        self.reset_btn.connect('clicked', self.on_reset_parameters)
        self.entry = {}
                
        # Data for entries (name: (col, row, length, [unit]))
        entries = ['name', 'distance','delta_angle','exposure_time','first_frame', 
                   'start_angle','num_frames','total_angle','wedge',
                   'attenuation','inverse_beam','skip']
        for e in entries:
            self.entry[e] = self._xml.get_widget(e)
            if isinstance(self.entry[e], gtk.Entry) and e not in ['name',]:
                self.entry[e].set_alignment(1)
        
        
        # Set directory field non-editable, must use directory selector
        self.entry['directory'] = self.directory_btn 
        
        #self.entry['directory'] = DirectoryButton()
        #self.layout_table.attach(self.entry['directory'], 1,4,1,2, xoptions=gtk.EXPAND|gtk.FILL)

        # entry signals
        self.entry['name'].connect('focus-out-event', self.on_prefix_changed)
        self.entry['directory'].connect('focus-out-event', self.on_directory_changed)
        self.entry['start_angle'].connect('focus-out-event', self.on_start_angle_changed)
        self.entry['delta_angle'].connect('focus-out-event', self.on_delta_changed)
        self.entry['total_angle'].connect('focus-out-event', self.on_total_angle_changed)
        self.entry['num_frames'].connect('focus-out-event', self.on_total_frames_changed)
        self.entry['first_frame'].connect('focus-out-event', self.on_start_frame_changed)
        self.entry['distance'].connect('focus-out-event', self.on_distance_changed)
        self.entry['exposure_time'].connect('focus-out-event', self.on_time_changed)
        self.entry['wedge'].connect('focus-out-event', self.on_wedge_changed)
        self.entry['attenuation'].connect('focus-out-event', self.on_attenuation_changed)
        self.entry['skip'].connect('focus-out-event', self.on_skip_changed)
        
        self.entry['name'].connect('activate', self.on_prefix_changed)
        self.entry['start_angle'].connect('activate', self.on_start_angle_changed)
        self.entry['delta_angle'].connect('activate', self.on_delta_changed)
        self.entry['total_angle'].connect('activate', self.on_total_angle_changed)
        self.entry['num_frames'].connect('activate', self.on_total_frames_changed)
        self.entry['first_frame'].connect('activate', self.on_start_frame_changed)
        self.entry['distance'].connect('activate', self.on_distance_changed)
        self.entry['exposure_time'].connect('activate', self.on_time_changed)
        self.entry['wedge'].connect('activate', self.on_wedge_changed)
        self.entry['attenuation'].connect('activate', self.on_attenuation_changed)
        self.entry['skip'].connect('activate', self.on_skip_changed)
               
        # Energy
        self.energy_store = gtk.ListStore(
            gobject.TYPE_STRING,
            gobject.TYPE_FLOAT,
            gobject.TYPE_BOOLEAN,
            gobject.TYPE_BOOLEAN
        )
        self.energy_list = gtk.TreeView(model=self.energy_store)
        self.energy_list.connect('focus-out-event', lambda x, y: self.check_changes())
        self.energy_list.set_rules_hint(True)
        self.energy_view.add(self.energy_list)
        
        
        #Label column
        renderer = gtk.CellRendererText()
        renderer.set_data('column',COLUMN_LABEL)
        renderer.connect("edited", self.on_energy_edited, self.energy_store)
        column1 = gtk.TreeViewColumn('Label', renderer, text=COLUMN_LABEL, editable=COLUMN_EDITABLE)
        column1.set_cell_data_func(renderer, self._cell_format, COLUMN_LABEL)
        column1.set_fixed_width(5)

        #Energy column
        renderer = gtk.CellRendererText()
        renderer.set_data('column',COLUMN_ENERGY)
        renderer.connect("edited", self.on_energy_edited, self.energy_store)
        column2 = gtk.TreeViewColumn('Energy', renderer, text=COLUMN_ENERGY, editable=COLUMN_EDITABLE)
        column2.set_cell_data_func(renderer, self._cell_format, COLUMN_ENERGY)
        column2.set_fixed_width(10)
        
        self.energy_list.append_column(column1)
        self.energy_list.append_column(column2)
        
        # buttons for adding and removing energy
        self.add_e_btn.connect("clicked", self.on_add_energy_clicked)
        self.del_e_btn.connect("clicked", self.on_remove_energy_clicked)
        self.predictor = None

        # connect signals
        self.save_btn.connect('clicked', self.on_save)
        self.show_all()
        self.set_no_show_all(True)
        
        #initialize parameters
        self.parameters = {}
        self.parameters.update(DEFAULT_PARAMETERS)
        self.set_number(num)
        self.set_parameters(self.parameters)
        
        # active database
        self.active_sample = {}
        self.active_strategy = {}

        self._changes_pending = False
                
    def __getattr__(self, key):
        try:
            return super(RunWidget).__getattr__(self, key)
        except AttributeError:
            return self._xml.get_widget(key)

    def __add_energy(self, item=None): 
        model = self.energy_store
        iter = model.get_iter_first()
        _e_names = []
        if item==None:
            while iter:
                _e_names.append(model.get_value(iter, COLUMN_LABEL))
                iter = model.iter_next(iter)
            index = len(_e_names)
            name = "E%d" % (index)
            while name in _e_names:
                index += 1
                name = "E%d" % (index)
            #try to get value from beamline if one is registered
            try:
                beamline = globalRegistry.lookup([], IBeamline)
                _e_value = beamline.monochromator.energy.get_position()
            except:
                _e_value = 12.6580

            item = [name, _e_value, True, True]
            
        iter = self.energy_store.append()
        self.energy_store.set(iter, 
            COLUMN_LABEL, item[COLUMN_LABEL], 
            COLUMN_ENERGY, item[COLUMN_ENERGY],
            COLUMN_EDITABLE, item[COLUMN_EDITABLE],
            COLUMN_CHANGED, item[COLUMN_CHANGED]
        )
        
    def _cell_format(self, cell, renderer, model, iter, column):
        if column == COLUMN_ENERGY:
            value = model.get_value(iter, column)
            renderer.set_property('text', '%0.4f' % value)
        value2 = model.get_value(iter, COLUMN_CHANGED)
        if value2:
            renderer.set_property("foreground", '#cc00cc')
        else:
            renderer.set_property("foreground", None)
        return
        
    
    def _set_energy_changed(self, state=False):
        model = self.energy_list.get_model()
        iter = model.get_iter_first()
        while iter:
            model.set(iter, COLUMN_CHANGED, state)
            iter = model.iter_next(iter)
            
    def on_energy_edited(self, cell, path_string, new_text, model):
        iter = model.get_iter_from_string(path_string)
        column = cell.get_data("column")

        if column == COLUMN_ENERGY:
            model.set(iter, column, float(new_text))
        elif column == COLUMN_LABEL:
            model.set(iter, column, new_text)
            
    def __reset_e_btn_states(self):
        size = len(self.energy_store)
        if size > 1:
            self.del_e_btn.set_sensitive(True)
            if size > 4:
                self.add_e_btn.set_sensitive(False)
            else:
                self.add_e_btn.set_sensitive(True)
        else:
            self.del_e_btn.set_sensitive(False)
            self.add_e_btn.set_sensitive(True)
                       

    def on_add_energy_clicked(self, button):
        if len(self.energy_list.get_model()) < 5:
            self.__add_energy()
        self.__reset_e_btn_states()

    def on_remove_energy_clicked(self, button):
        if len(self.energy_list.get_model()) > 1:
            selection = self.energy_list.get_selection()
            model, iter = selection.get_selected()
            if iter:
                model.remove(iter)
        self.__reset_e_btn_states()
            
    def set_parameters(self, dict):
        for key in  ['distance','delta_angle','start_angle','total_angle','wedge','exposure_time', 'attenuation']:
            if key in dict:
                self.entry[key].set_text("%0.2f" % dict[key])
            else:
                self.entry[key].set_text("%0.2f" % DEFAULT_PARAMETERS[key])
        for key in ['first_frame', 'num_frames']:
            if key in dict:
                self.entry[key].set_text("%d" % dict[key])
            else:
                self.entry[key].set_text("%d" % DEFAULT_PARAMETERS[key])
        if 'total_angle' in dict:
            self.entry['num_frames'].set_text('%d' % int(dict['total_angle']/dict['delta_angle']))
            
        if 'name' in dict:
            self.entry['name'].set_text("%s" % dict['name'])
        if dict.get('directory') is not None and os.path.exists(dict['directory']):
            self.entry['directory'].set_current_folder("%s" % dict['directory'])
        else:
            self.entry['directory'].set_current_folder(os.environ['HOME'])
            dict['directory'] = os.environ['HOME']
        
        # always display up to date active crystal
        if self.active_sample:
            txt = '%s [ID:%s]' %(self.active_sample['name'], self.active_sample['id'])
            self.crystal_entry.set_text(txt)
        elif  dict.get('crystal_id'):                                                                          
            txt = '[ID:%s]' % (dict['crystal_id'])
            self.crystal_entry.set_text(txt)
        else:
            self.crystal_entry.set_text('[ Unknown ]')
            
        self.set_number(dict['number'])
        self.entry['inverse_beam'].set_active(dict['inverse_beam'])
        self.energy_store.clear()
        
        for i in range(len(dict['energy'])):
            self.__add_energy([dict['energy_label'][i], dict['energy'][i], True, False] )
        self.__reset_e_btn_states()
        self.entry['skip'].set_text(dict.get('skip',''))
      
        _cmt_buf =  self.comments_entry.get_buffer()
        _cmt_buf.set_text(dict.get('comments', ''))
        
        self.parameters.update(dict)
        self.check_changes()
        
    def get_parameters(self):
        run_data = self.parameters.copy()
                
        run_data['name']      = self.entry['name'].get_text().strip()
        run_data['directory']   = self.entry['directory'].get_filename()
        energy = []
        energy_label = []
        model = self.energy_list.get_model()
        iter = model.get_iter_first()
        while iter:
            energy.append(model.get_value(iter, COLUMN_ENERGY))
            energy_label.append(model.get_value(iter, COLUMN_LABEL))
            iter = model.iter_next(iter)
        
        run_data['energy']  =    energy
        run_data['energy_label'] = energy_label
        run_data['inverse_beam'] = self.entry['inverse_beam'].get_active()
        run_data['number'] = self.number
            
        for key in ['distance','delta_angle','start_angle','total_angle', 'wedge', 'exposure_time', 'attenuation', 'num_frames']:
            run_data[key] = float(self.entry[key].get_text())

        for key in ['first_frame','num_frames']:
            run_data[key] = int(self.entry[key].get_text())
        
        for key in ['skip']:
            run_data[key] = self.entry[key].get_text()
        _cmt_buf =  self.comments_entry.get_buffer()           
        run_data['comments'] = _cmt_buf.get_text(_cmt_buf.get_start_iter(), _cmt_buf.get_end_iter())
        return run_data
                
    def is_enabled(self):
        return self.enable_btn.get_active()
    
    def disable_run(self):
        self.enable_btn.set_active(False)
    
    def enable_run(self):
        self.enable_btn.set_active(True)       

    def set_number(self, num=0):
        self.number = num
        self.parameters['number'] = num
        self.run_title.set_text('<big><b>Run %d</b></big>' % self.number)
        self.run_title.set_use_markup(True)
        # Hide controls for Run 0
        if num == 0:
#            for key in ['total_angle','num_frames','wedge','inverse_beam', 'skip']:
#                self.entry[key].set_sensitive(False)
            self.energy_btn_box.hide()
            self.energy_list.set_sensitive(False)
            self.comments_frame.hide()
            self.energy_view.hide()    
            self.delete_btn.set_sensitive(False)
            if self.predictor is None:    
                #add Predictor
                try:
                    beamline = globalRegistry.lookup([], IBeamline)      
                    self.predictor = Predictor(beamline.detector.resolution, 
                                   beamline.detector.size)
                except:
                    self.predictor = Predictor()
                self.predictor.set_size_request(200,200)
                self.predictor.set_border_width(12)
                self.run_widget.pack_end( self.predictor, expand=True, fill=True)
    
    def update_active_data(self, sample=None, strategy=None):
        if sample is not None:
            self.active_sample = sample
            params = self.get_parameters()
            params['crystal_id'] = self.active_sample.get('id', None)
            params['experiment_id'] = self.active_sample.get('experiment_id', None)
            if self.active_sample.get('comments') is not None:
                params['comments'] = self.active_sample['comments']
            else:
                params['comments'] = ''
            self.set_parameters(params)
            self.check_changes()
            
        if strategy is not None:
            self.active_strategy = strategy
        
    def check_changes(self):
        new_values = self.get_parameters()
        if self.predictor is not None and self.number == 0:
            self.predictor.configure(distance=new_values['distance'], 
                                     energy=new_values['energy'][0],
                                     two_theta=new_values['two_theta'])

        keys = self.parameters.keys()
        for key in keys:
            # skip some keys 
            if key in ['energy_label', 'crystal_id', 'experiment_id', 'comments', 'two_theta', 'scattering_factors']:
                continue
            
            if key == 'energy':
                widget = None
                _energy_changed = False
                if len(new_values['energy']) != len(self.parameters['energy']):
                    _energy_changed = True
                else:
                    for i in range(len(new_values['energy'])):
                        if ((abs(new_values['energy'][i] - self.parameters['energy'][i]) > 0.0001) or
                            (new_values['energy_label'][i] != self.parameters['energy_label'][i])):
                            _energy_changed = True
                self._changes_pending = True
                self._set_energy_changed(_energy_changed)
                #self.energy_list.get_selection().unselect_all()                                  
            elif key == 'number':
                widget = self.run_title
            elif key == 'directory':
                widget = self.entry['directory']
            else:
                widget = self.entry[key]
            
            if widget is None:
                continue
            if new_values[key] != self.parameters.get(key):
                widget.modify_text(gtk.STATE_NORMAL, gtk.gdk.color_parse("magenta"))
                widget.modify_fg(gtk.STATE_NORMAL, gtk.gdk.color_parse("magenta"))
                self._changes_pending = True
            else:
                widget.modify_text(gtk.STATE_NORMAL, None)
                widget.modify_fg(gtk.STATE_NORMAL, None)
                self._changes_pending = False
        

    def on_prefix_changed(self, widget, event=None):
        prefix = self.entry['name'].get_text()
        for c in [' ','*','#','@','&','[','[']:   
            prefix = prefix.replace(c,'')
        self.entry['name'].set_text(prefix)
        self.check_changes()
        return False
    

    def on_start_angle_changed(self,widget,event=None):
        try:
            start_angle = float(self.entry['start_angle'].get_text())
        except:
            start_angle = 0
        
<<<<<<< HEAD
        start_angle = min(360.0, max(-360.0, start_angle))    
        if start_angle < 0:
            start_angle += 360.0
=======
        start_angle = min(360.0, max(-360.0, start_angle))
        if start_angle < 0:
            start_angle += 360.0  
>>>>>>> f319c52c
        self.entry['start_angle'].set_text('%0.2f' % start_angle)            
        self.check_changes()
        return False

    def on_skip_changed(self,widget,event=None):
        try:
            skip = self.entry['skip'].get_text()
        except:
            skip = ''
        skip_list = []
        for w in skip.split(','):
            try:
                wi = map(int, w.split('-'))
                if len(wi) == 1:
                    skip_list.append('%d' % wi[0])
                elif len(wi) == 2:
                    skip_list.append('%d-%d' % (wi[0], wi[1]))
            except:
                pass
        
        skip = ','.join(skip_list)
        self.entry['skip'].set_text(skip)            
        self.check_changes()
        return False
    
    def on_total_angle_changed(self,widget,event=None):
        delta = float(self.entry['delta_angle'].get_text())
        try:
            total_angle = float(self.entry['total_angle'].get_text())
            total_frames = int(total_angle / delta)
        except:
            total_frames = int(self.entry['num_frames'].get_text())
            total_angle = total_frames * delta 

        self.entry['total_angle'].set_text('%0.2f' % total_angle)                       
        self.entry['num_frames'].set_text('%d' % total_frames)
        self.check_changes()
        return False

    def on_delta_changed(self,widget,event=None):
        try:
            delta = float(self.entry['delta_angle'].get_text())
        except:
            delta = 1.0
        delta = min(10.0, max(delta, 0.1))

        self.entry['delta_angle'].set_text('%0.2f' % delta)
        total_angle = float(self.entry['total_angle'].get_text())
        total_frames = int(total_angle/delta)
        self.entry['num_frames'].set_text('%d' % total_frames)
        self.check_changes()
        return False

    def on_time_changed(self,widget,event=None):
        try:
            time = float(self.entry['exposure_time'].get_text())
        except:
            time = 1.0
        time = max(0.5, time)
        self.entry['exposure_time'].set_text('%0.1f' % time)
        self.check_changes()
        return False

    def on_start_frame_changed(self,widget,event=None):
        try:
            start_frame = int( float(self.entry['first_frame'].get_text()) )
        except:
            start_frame = 1
        
        start_frame = max(start_frame, 1)
        self.entry['first_frame'].set_text('%d' % start_frame)
        self.check_changes()
        return False

    def on_total_frames_changed(self,widget,event=None):
        delta = float(self.entry['delta_angle'].get_text())
        try:
            total_frames = float(self.entry['num_frames'].get_text() )
            total_angle = total_frames * delta 
        except:
            total_angle = float(self.entry['total_angle'].get_text())
            total_frames = int(total_angle / delta)
        
        self.entry['num_frames'].set_text('%d' % total_frames)    
        self.entry['total_angle'].set_text('%0.2f' % total_angle)
        self.check_changes()
        return False

    def on_wedge_changed(self,widget,event=None):
        try:
            wedge = float(self.entry['wedge'].get_text())    
        except:
            wedge = 360.0
        wedge = min(max(1, wedge), 360.0)
        self.entry['wedge'].set_text('%0.2f' % wedge) 
        self.check_changes()
        return False

    def on_attenuation_changed(self,widget,event=None):
        try:
            attenuation = float(self.entry['attenuation'].get_text())    
        except:
            attenuation = 0.0
        attenuation = max(0.0, min(100, attenuation))
        self.entry['attenuation'].set_text('%0.0f' % attenuation) 
        self.check_changes()
        return False

    def on_distance_changed(self,widget,event=None):
        two_theta = self.parameters.get('two_theta', 0)    
        try:
            distance = float(self.entry['distance'].get_text())
        except:
            distance = 250.0

        if two_theta <= 20.0:
            d_min = 100.0
        elif two_theta <= 34.0:
            d_min = (70.0/14.0) * (two_theta - 20.0) + 100.0
        else:
            d_min = 100.0

        if two_theta == 0:
            d_max = 1000.0
        elif two_theta <= 18.0:
            d_max = 850.0
        elif two_theta <= 34.0:
            d_max = (680/-16.0) * (two_theta - 18.0) + 850.0
        else:
            d_max = 1000.0

        distance = max(d_min, min(distance, d_max))
          
        self.entry['distance'].set_text('%0.1f' % distance)
        self.check_changes()
        return False
        
    def on_directory_changed(self,widget=None, event=None):
        self.check_changes()
        return False        

    def on_save(self, widget):
        self.enable_btn.set_active(True)
        self.parameters = self.get_parameters()
        self.check_changes()
        return True
        
    def on_reset_parameters(self, obj):
        params = self.get_parameters()
        beamline = globalRegistry.lookup([], IBeamline)
        for k in ['attenuation', 'distance', 'two_theta', 'energy', 'energy_label',
                  'start_angle', 'delta_angle', 'total_angle', 'first_frame', 'skip', 'wedge', 'inverse_beam']:
            params[k] = DEFAULT_PARAMETERS[k]
        params['exposure_time'] = beamline.config['default_exposure']
        params['crystal_id'] = self.active_sample.get('id', None)
        
        self.set_parameters(params)
        self.check_changes()
        return True  
        
    def on_update_parameters(self, obj):
        params = self.get_parameters()
        beamline = globalRegistry.lookup([], IBeamline)
        if self.active_sample:
            params['name'] = self.active_sample.get('name', params['name']) 
        params['distance'] = self.active_strategy.get('distance', beamline.distance.get_position())
        params['attenuation'] = self.active_strategy.get('attenuation', beamline.attenuator.get())
        params['two_theta'] =  beamline.two_theta.get_position()
        params['energy'] = self.active_strategy.get('energy', [beamline.energy.get_position()])
        params['energy_label'] = self.active_strategy.get('energy_label', ['E0'])
        params['start_angle'] = self.active_strategy.get('start_angle', beamline.goniometer.omega.get_position())
        params['delta_angle'] = self.active_strategy.get('delta_angle', 1.0)
        params['exposure_time'] = self.active_strategy.get('exposure_time', beamline.config['default_exposure'])
        params['total_angle'] = self.active_strategy.get('total_angle', 180.0)
        params['first_frame'] = 1
        params['skip'] = ""
        params['wedge'] = 360.0
        params['inverse_beam'] = False
        params['scattering_factors'] = self.active_strategy.get('scattering_factors', None)
        self.set_parameters(params)
        self.check_changes()
        return True  <|MERGE_RESOLUTION|>--- conflicted
+++ resolved
@@ -427,15 +427,9 @@
         except:
             start_angle = 0
         
-<<<<<<< HEAD
-        start_angle = min(360.0, max(-360.0, start_angle))    
-        if start_angle < 0:
-            start_angle += 360.0
-=======
         start_angle = min(360.0, max(-360.0, start_angle))
         if start_angle < 0:
             start_angle += 360.0  
->>>>>>> f319c52c
         self.entry['start_angle'].set_text('%0.2f' % start_angle)            
         self.check_changes()
         return False
