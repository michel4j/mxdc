import json
import os
import time
from enum import Enum
import threading
from collections import deque

import cv2
import lz4.block
import lz4.frame
import numpy
import zmq
from mxio import read_image
from mxio.formats import DataSet

from mxdc import Engine
from mxdc.utils import log, bshuf

logger = log.get_module_logger('frames')

MAX_FILE_FREQUENCY = 5

SIZES = {
    'uint16': 2,
    'uint32': 4
}

TYPES = {
    'uint16': numpy.int16,
    'uint32': numpy.int32
}


class DataMonitor(Engine):
    """
    A detector helper engine which loads frames and emits them to watchers as they are being acquired.

    :param master: Master object to which new data should be added. Must implement the
        process_frame(data) method takes a single parameter which is a imageio.DataSet object
    """

    def __init__(self, master):
        super().__init__()
        self.master = master

    def set_master(self, master):
        """
        Change the master device to which datasets should be sent

        :param master: Master, must implement a `process_frame` function that accepts a single parameter which is
            an instance of a imageio.DataSet object.
        """
        self.master = master


class FileMonitor(DataMonitor):
    """
    Data Monitor which reads frames from disk
    """

    MAX_SAVE_JITTER = 0.5  # maxium amount of time in seconds to wait for tile to be done writing to disk

    def __init__(self, master):
        super().__init__(master)
        self.inbox = deque(maxlen=10)
        self.start()

    def add(self, path):
        self.inbox.append(path)

    def load(self, path):
        self.set_state(busy=True)
        attempts = 0
        success = False
        while not success and attempts < 10:
            loadable = (
                os.path.exists(path) and
                time.time() - os.path.getmtime(path) > self.MAX_SAVE_JITTER
            )
            if loadable:
                try:
                    dataset = read_image(path)
                    if self.master:
                        self.master.process_frame(dataset)
                    success = True
                except Exception:
                    success = False
            attempts += 1
            time.sleep(1/MAX_FILE_FREQUENCY)
        self.set_state(busy=False)
        return success

    def run(self):
        path = None
        while not self.stopped:
            # Load frame if path exists
            if len(self.inbox):
                path = self.inbox.pop()

            if path and not self.is_busy():
                success = self.load(path)
                if success:
                    path = None
            time.sleep(1/MAX_FILE_FREQUENCY)


class StreamTypes(Enum):
    PUSH = 1
    PUBLISH = 2


class StreamMonitor(DataMonitor):
    """
    A data monitor which monitors a zeromq stream for new data
    """
    HEADER_FIELDS = {
        'detector_type': 'description',
        'two_theta': 'two_theta_start',
        'pixel_size': 'x_pixel_size',
        'exposure_time': 'frame_time',
        'wavelength': 'wavelength',
        'distance': 'detector_distance',
        'beam_center': ('beam_center_x', 'beam_center_y'),
        'energy': 'photon_energy',
        'sensor_thickness': 'sensor_thickness',
        'detector_size': ('x_pixels_in_detector', 'y_pixels_in_detector'),

    }
    CONVERTERS = {
        'pixel_size': lambda v: float(v) * 1000,
        'exposure_time': float,
        'wavelength': float,
        'distance': float,
        'beam_center': float,
        'saturated_value': int,
        'num_frames': int,
        'date': 'data_collection_date',
        'energy': float,
        'sensor_thickness': lambda v: float(v) * 1000,
        'detector_size': int,
    }

    def __init__(self, master, address, kind=StreamTypes.PUSH, maxfreq=10):
        super().__init__(master)
        self.context = None
        self.receiver = None
        self.dataset = None
        self.kind = kind
        self.address = address
        self.last_time = time.time()
        self.metadata = {}
        self.inbox = deque(maxlen=10)
        self.parser_delay = 1/maxfreq
        self.start()

    def start(self):
        super().start()
        parser_thread = threading.Thread(target=self.run_parser, daemon=True, name=self.__class__.__name__ + ":Parser")
        parser_thread.start()

    def run_parser(self):
        while not self.is_stopped():
            if len(self.inbox) and not self.is_paused():
                msg = self.inbox.pop()
                msg_type = json.loads(msg[0])
                if msg_type['htype'] == 'dheader-1.0':
                    self.parse_header(msg_type, json.loads(msg[1]))
                elif msg_type['htype'] == 'dimage-1.0':
                    try:
                        self.parse_image(msg_type, json.loads(msg[1]), msg[2])
                    except:
                        pass
                elif msg_type['htype'] == 'dseries_end-1.0':
                    self.parse_footer(msg_type, msg)
            time.sleep(0.0)

    def parse_header(self, info, header):
        logger.debug('Stream started - Parsing header')
        for key, field in self.HEADER_FIELDS.items():
            converter = self.CONVERTERS.get(key, lambda v: v)
            try:
                if not isinstance(field, (tuple, list)):
                    self.metadata[key] = converter(header[field])
                else:
                    self.metadata[key] = tuple(converter(header[sub_field]) for sub_field in field)
            except ValueError:
                pass

        # try to find oscillation axis and parameters as first non-zero average
        for axis in ['chi', 'kappa', 'omega', 'phi']:
            if header.get('{}_increment'.format(axis), 0) > 0:
                self.metadata['num_frames'] = info
                self.metadata['rotation_axis'] = axis
                self.metadata['start_angle'] = header['{}_start'.format(axis)]
                self.metadata['delta_angle'] = header['{}_increment'.format(axis)]
                self.metadata['num_images'] = header['nimages']*header['ntrigger']
                self.metadata['total_angle'] = self.metadata['num_images'] * self.metadata['delta_angle']
                break

<<<<<<< HEAD
    def parse_image(self, info, frame, raw):
        logger.debug(f"Parsing image {info}")
        dtype = numpy.dtype(frame['type'])
        shape = frame['shape'][::-1]
        size = numpy.prod(shape)

        if frame['encoding'][-1] in ['<', '>']:
            dtype = dtype.newbyteorder(frame['encoding'][-1])

        if frame['encoding'].startswith('lz4'):
            # LZ4 Only encoding
            arr_bytes = lz4.block.decompress(raw, uncompressed_size=size*dtype.itemsize)
            data = numpy.fromstring(arr_bytes, dtype=dtype).reshape(*shape)
        elif frame['encoding'].startswith('bs'):
            data = bshuf.decompress_lz4(raw[12:], shape, dtype)
        else:
            return
        self.dataset = DataSet()
        header = self.metadata.copy()

        header['saturated_value'] = 1e6

        try:
            stats_data = data[(data >= 0) & (data < header['saturated_value'])].view(dtype)
            data = data.view(dtype)

=======
    def parse_image(self, info, frame, img_data):
        logger.debug(f"Parsing stream image {info} {frame} {len(img_data)}")
        size = frame['shape'][0]*frame['shape'][1] * SIZES[frame['type']]
        self.dataset = DataSet()
        meta = self.metadata.copy()
        frame_number = int(info['frame']) + 1
        self.dataset.header.update({
            'saturated_value': 1e6,
            'overloads': 0,
            'frame_number': frame_number,
            'filename': 'Stream',
            'name': 'Stream',
            'start_angle': meta['start_angle'] + frame_number * meta['delta_angle'],
        })

        try:
            raw_data = lz4.block.decompress(img_data[12:], uncompressed_size=size*4)
            dtype = TYPES[frame['type']]
            data = numpy.fromstring(raw_data, dtype=frame['type']).reshape(*frame['shape'])
            stats_data = data[(data >= 0) & (data < self.dataset.header['saturated_value'])].view(dtype)
            data = data.view(dtype)
>>>>>>> bfab0f4c
            avg, stdev = numpy.ravel(cv2.meanStdDev(stats_data))
            self.dataset.header.update({
                'average_intensity': avg,
                'std_dev': stdev,
                'min_intensity': stats_data.min(),
                'max_intensity': stats_data.max(),
            })
            self.dataset.data = data
            self.dataset.stats_data = stats_data

            if self.master:
                self.master.process_frame(self.dataset)
        except Exception as e:
            logger.error(f'Error decoding stream: {e}')
            self.set_state(progress=(self.dataset.header['frame_number'] / meta['num_images'], 'frames collected'))

        self.last_time = time.time()


    def parse_footer(self, info, msg):
        logger.debug('Stream Ended')

    def run(self):
        self.context = zmq.Context()
        socket_type = zmq.SUB if self.kind == StreamTypes.PUBLISH else zmq.PULL
        with self.context.socket(socket_type) as receiver:
            receiver.connect(self.address)
            if self.kind == StreamTypes.PUBLISH:
                receiver.setsockopt_string(zmq.SUBSCRIBE, "")
            self.last_time = time.time()
            while not self.stopped:
                messages = receiver.recv_multipart()
                self.inbox.append(messages)
                time.sleep(0.0)


def line(x1, y1, x2, y2):
    steep = 0
    coords = []
    dx = abs(x2 - x1)
    sx = 1 if (x2 - x1) > 0 else -1

    dy = abs(y2 - y1)
    sy = 1 if (y2 - y1) > 0 else -1

    if dy > dx:
        steep = 1
        x1, y1 = y1, x1
        dx, dy = dy, dx
        sx, sy = sy, sx

    d = (2 * dy) - dx
    for i in range(0, dx):
        if steep:
            coords.append((y1, x1))
        else:
            coords.append((x1, y1))

        while d >= 0:
            y1 = y1 + sy
            d = d - (2 * dx)

        x1 = x1 + sx
        d = d + (2 * dy)
    coords.append((x2, y2))
    return coords


def bounding_box(x0, y0, x1, y1):
    x = int(min(x0, x1))
    y = int(min(y0, y1))
    w = int(abs(x0 - x1))
    h = int(abs(y0 - y1))
    return (x, y, w, h)<|MERGE_RESOLUTION|>--- conflicted
+++ resolved
@@ -197,37 +197,14 @@
                 self.metadata['total_angle'] = self.metadata['num_images'] * self.metadata['delta_angle']
                 break
 
-<<<<<<< HEAD
-    def parse_image(self, info, frame, raw):
-        logger.debug(f"Parsing image {info}")
+    def parse_image(self, info, frame, img_data):
+        logger.debug(f"Parsing stream image {info}")
+
         dtype = numpy.dtype(frame['type'])
         shape = frame['shape'][::-1]
         size = numpy.prod(shape)
-
-        if frame['encoding'][-1] in ['<', '>']:
-            dtype = dtype.newbyteorder(frame['encoding'][-1])
-
-        if frame['encoding'].startswith('lz4'):
-            # LZ4 Only encoding
-            arr_bytes = lz4.block.decompress(raw, uncompressed_size=size*dtype.itemsize)
-            data = numpy.fromstring(arr_bytes, dtype=dtype).reshape(*shape)
-        elif frame['encoding'].startswith('bs'):
-            data = bshuf.decompress_lz4(raw[12:], shape, dtype)
-        else:
-            return
-        self.dataset = DataSet()
-        header = self.metadata.copy()
-
-        header['saturated_value'] = 1e6
-
-        try:
-            stats_data = data[(data >= 0) & (data < header['saturated_value'])].view(dtype)
-            data = data.view(dtype)
-
-=======
-    def parse_image(self, info, frame, img_data):
-        logger.debug(f"Parsing stream image {info} {frame} {len(img_data)}")
-        size = frame['shape'][0]*frame['shape'][1] * SIZES[frame['type']]
+        dtype = dtype.newbyteorder(frame['encoding'][-1]) if frame['encoding'][-1] in ['<', '>'] else dtype
+
         self.dataset = DataSet()
         meta = self.metadata.copy()
         frame_number = int(info['frame']) + 1
@@ -241,12 +218,16 @@
         })
 
         try:
-            raw_data = lz4.block.decompress(img_data[12:], uncompressed_size=size*4)
-            dtype = TYPES[frame['type']]
-            data = numpy.fromstring(raw_data, dtype=frame['type']).reshape(*frame['shape'])
+            if frame['encoding'].startswith('lz4'):
+                arr_bytes = lz4.block.decompress(img_data, uncompressed_size=size * dtype.itemsize)
+                data = numpy.fromstring(arr_bytes, dtype=dtype).reshape(*shape)
+            elif frame['encoding'].startswith('bs'):
+                data = bshuf.decompress_lz4(img_data[12:], shape, dtype)
+            else:
+                raise RuntimeError(f'Unknown encoding {frame["encoding"]}')
+
             stats_data = data[(data >= 0) & (data < self.dataset.header['saturated_value'])].view(dtype)
             data = data.view(dtype)
->>>>>>> bfab0f4c
             avg, stdev = numpy.ravel(cv2.meanStdDev(stats_data))
             self.dataset.header.update({
                 'average_intensity': avg,
@@ -264,7 +245,6 @@
             self.set_state(progress=(self.dataset.header['frame_number'] / meta['num_images'], 'frames collected'))
 
         self.last_time = time.time()
-
 
     def parse_footer(self, info, msg):
         logger.debug('Stream Ended')
