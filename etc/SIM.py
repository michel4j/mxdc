# BCM GLOBAL Settings for SIM Beamline
from bcm.settings import *
import os

BEAMLINE_NAME = 'SIM-1'
BEAMLINE_TYPE = 'MX'
BEAMLINE_ENERGY_RANGE = (3.0, 18.5)
BEAMLINE_GONIO_POSITION = 2             # Goniometer orientation (XREC) 1,2,3

DEFAULT_EXPOSURE    = 2.0
DEFAULT_ATTENUATION = 50.0              # attenuation in %
DEFAULT_BEAMSTOP    = 30.0
SAFE_DISTANCE       = 400.0
SAFE_BEAMSTOP       = 50.0
XRF_BEAMSTOP        = 90.0
CENTERING_BACKLIGHT = 50
XRF_ENERGY_OFFSET   = +1.0              # KeV

LIMS_API_KEY    = "4A8285AB-9E5F-476E-B17B-92BEB299A985"

# pitch function for PitchOptimizer
def _energy2pitch(x):
    # any function which calculates the optimal pitch given energy ONLY
    return 0.0

# maps names to device objects
_tmp1 = SimMotor('Detector Distance', 150.0, 'mm', speed=10.0) # use the same motor for distance and z
DEVICES = {
    # Energy, DCM devices, MOSTAB, Optimizers
    'energy':   SimMotor('Energy', 12.5, 'keV'),
    'bragg_energy': SimMotor('Bragg Energy', 12.5, 'keV'),
    'dcm_pitch':  SimMotor('DCM Pitch', 0.0, 'deg'),
    'boss': SimOptimizer('Sim Boss'),    
    'mostab': PitchOptimizer('Sim Pitch Optimzer', _energy2pitch),
    
    # Goniometer/goniometer head devices
    'goniometer': SimGoniometer(),
    'omega':    SimMotor('Omega', 0.0, 'deg', speed=30.0),
    'sample_x':  SimMotor('Sample X', 0.0, 'mm'),
    'sample_y':  SimMotor('Sample Y', 0.0, 'mm'),
    
    # Beam position & Size
    'aperture': SimChoicePositioner("Aperture", 50, choices=[100,50,25], units='um'),
    'beam_x':   SimMotor('Beam X', 0.0, 'mm'),
    'beam_y':   SimMotor('Beam Y', 0.0, 'mm'),
    'beam_w':   SimMotor('Beam W', 0.2, 'mm'),
    'beam_h':   SimMotor('Beam H', 0.2, 'mm'),
    
    # Detector, distance & two_theta
    'distance': _tmp1,
    'detector_z':  _tmp1,
    'two_theta':  SimMotor('Detector Two Theta', 0.0, 'deg', speed=5.0),
    #'detector': SimCCDImager('Simulated CCD Detector', 4096, 0.07243),
    'detector': PIL6MImager('DEC1608-01:cam1'),

    # Sample environment, beam stop, cameras, zoom, lighting
    'beamstop_x':  SimMotor('Beamstop X', 0.0, 'mm'),
    'beamstop_y':  SimMotor('Beamstop Y', 0.0, 'mm'),
    'beamstop_z':  SimMotor('Beamstop Z', 30.0, 'mm'),  
    'sample_zoom':  SimPositioner('Sample Zoom', 2),
    'camera_center_x':  SimPositioner('Camera Center x', 388),
    'camera_center_y':  SimPositioner('Camera Center y', 288),
    'cryojet':  SimCryojet('Simulated Cryojet'),
    'sample_camera': SimCamera(),
    'sample_backlight': SimLight('Back light', 45.0, '%'),
    'sample_frontlight': SimLight('Front light', 55.0, '%'),    
    'hutch_video':  SimPTZCamera(),
    
    # Facility, storage-ring, shutters, etc
    'ring_current':  PV('PCT1402-01:mA:fbk'),
    'ring_mode':  PV('SYSTEM:mode:fbk'),
    'ring_status':  PV('SRStatus:injecting'),
    #'storage_ring':  SimStorageRing('Simulated Storage Ring'),
    'storage_ring':  StorageRing('SYSTEM:mode:fbk', 'PCT1402-01:mA:fbk', 'SRStatus'),
    'psh1':  SimShutter('PSH1'),
    'ssh1':  SimShutter('SSH2'),
    'psh2':  SimShutter('PSH2'),
    'exposure_shutter': SimShutter('Fast Shutter'),
    'enclosures': Enclosures(poe='ACIS1608-5-B10-01:poe1:secure', soe='ACIS1608-5-B10-01:soe1:secure'),
    
    # Intensity monitors, shutter, attenuation, mca etc
    'i_0': SimCounter('I_0'),
    'i_1': SimCounter('I_1'),
    'i_2': SimCounter('I_2'),
    
    # Misc: Automounter, HC1 etc
    'automounter':  SimAutomounter(),
    'humidifier': HumidityController('HC1608-01'),
    'attenuator': SimPositioner('Attenuator', 0.0, '%'),
    'mca': SimMultiChannelAnalyzer('Simulated MCA'),
    'multi_mca' : SimMultiChannelAnalyzer('Simulated MCA'),

    #disk space monitor
    'disk_space' : DiskSpaceMonitor('Disk Space', '/home', warn=0.8, critical=0.5, freq=0.5),
}

# lims, dpm, imagesync and other services
SERVICES = {
<<<<<<< HEAD
    'image_server': SimImageSyncClient(filename_pv='DEC1608-01:cam1:FileName'),
    'lims': LIMSClient('https://cmcf.lightsource.ca'),
=======
    'image_server': ImageSyncClient(filename_pv="DEC1608-01:cam1:FileName"),
    'lims': LIMSClient('https://opi2051-002.clsi.ca:9393'),
>>>>>>> ab197a30
    'dpm': DPMClient(),
}

# Beamline shutters in the order in which they should be opened
BEAMLINE_SHUTTERS = ('ssh1', 'ssh1', 'psh1', 'psh2')  

<|MERGE_RESOLUTION|>--- conflicted
+++ resolved
@@ -96,13 +96,9 @@
 
 # lims, dpm, imagesync and other services
 SERVICES = {
-<<<<<<< HEAD
-    'image_server': SimImageSyncClient(filename_pv='DEC1608-01:cam1:FileName'),
+
     'lims': LIMSClient('https://cmcf.lightsource.ca'),
-=======
     'image_server': ImageSyncClient(filename_pv="DEC1608-01:cam1:FileName"),
-    'lims': LIMSClient('https://opi2051-002.clsi.ca:9393'),
->>>>>>> ab197a30
     'dpm': DPMClient(),
 }
 
